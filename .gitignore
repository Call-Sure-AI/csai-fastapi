# Byte-compiled / optimized / DLL files
__pycache__/
*.py[cod]
*$py.class

# C extensions
*.so

# Distribution / packaging
.Python
build/
develop-eggs/
dist/
downloads/
eggs/
.eggs/
lib/
lib64/
parts/
sdist/
var/
wheels/
pip-wheel-metadata/
share/python-wheels/
*.egg-info/
.installed.cfg
*.egg
MANIFEST

# PyInstaller
*.manifest
*.spec

# Installer logs
pip-log.txt
pip-delete-this-directory.txt

# Unit test / coverage reports
htmlcov/
.tox/
.nox/
.coverage
.coverage.*
.cache
nosetests.xml
coverage.xml
*.cover
*.py,cover
.hypothesis/
.pytest_cache/

# Translations
*.mo
*.pot

# Django stuff:
*.log
local_settings.py
db.sqlite3
db.sqlite3-journal

# Flask stuff:
instance/
.webassets-cache

# Scrapy stuff:
.scrapy

# Sphinx documentation
docs/_build/

# PyBuilder
target/

# Jupyter Notebook
.ipynb_checkpoints

# IPython
profile_default/
ipython_config.py

# pyenv
.python-version

# pipenv
Pipfile.lock

# PEP 582
__pypackages__/

# Celery stuff
celerybeat-schedule
celerybeat.pid

# SageMath parsed files
*.sage.py

# Environments
.env
<<<<<<< HEAD
=======
.envss
>>>>>>> 5339696f
.venv
env/
venv/
ENV/
env.bak/
venv.bak/
.env.example
.env/

# Spyder project settings
.spyderproject
.spyproject

# Rope project settings
.ropeproject

# mkdocs documentation
/site

# mypy
.mypy_cache/
.dmypy.json
dmypy.json

myvenv/
.myvenv

# Pyre type checker
.pyre/

# Database
*.db
app.db

# IDE
.vscode/
.idea/
*.swp
*.swo<|MERGE_RESOLUTION|>--- conflicted
+++ resolved
@@ -97,10 +97,7 @@
 
 # Environments
 .env
-<<<<<<< HEAD
-=======
-.envss
->>>>>>> 5339696f
+.env
 .venv
 env/
 venv/
