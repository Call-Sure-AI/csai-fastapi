# Byte-compiled / optimized / DLL files
__pycache__/
*.py[cod]
*$py.class

# C extensions
*.so

# Distribution / packaging
.Python
build/
develop-eggs/
dist/
downloads/
eggs/
.eggs/
lib/
lib64/
parts/
sdist/
var/
wheels/
pip-wheel-metadata/
share/python-wheels/
*.egg-info/
.installed.cfg
*.egg
MANIFEST

# PyInstaller
*.manifest
*.spec

# Installer logs
pip-log.txt
pip-delete-this-directory.txt

# Unit test / coverage reports
htmlcov/
.tox/
.nox/
.coverage
.coverage.*
.cache
nosetests.xml
coverage.xml
*.cover
*.py,cover
.hypothesis/
.pytest_cache/

# Translations
*.mo
*.pot

# Django stuff:
*.log
local_settings.py
db.sqlite3
db.sqlite3-journal

# Flask stuff:
instance/
.webassets-cache

# Scrapy stuff:
.scrapy

# Sphinx documentation
docs/_build/

# PyBuilder
target/

# Jupyter Notebook
.ipynb_checkpoints

# IPython
profile_default/
ipython_config.py

# pyenv
.python-version

# pipenv
Pipfile.lock

# PEP 582
__pypackages__/

# Celery stuff
celerybeat-schedule
celerybeat.pid

# SageMath parsed files
*.sage.py

# Environments
.env
.env
.venv
env/
venv/
ENV/
env.bak/
venv.bak/
.env.example
.env/
<<<<<<< HEAD
.env.example/
=======
>>>>>>> f86e8336

# Spyder project settings
.spyderproject
.spyproject

# Rope project settings
.ropeproject

# mkdocs documentation
/site

# mypy
.mypy_cache/
.dmypy.json
dmypy.json

myvenv/
.myvenv

# Pyre type checker
.pyre/

# Database
*.db
app.db

# IDE
.vscode/
.idea/
*.swp
*.swo<|MERGE_RESOLUTION|>--- conflicted
+++ resolved
@@ -98,6 +98,8 @@
 # Environments
 .env
 .env
+.env
+.env
 .venv
 env/
 venv/
@@ -106,10 +108,7 @@
 venv.bak/
 .env.example
 .env/
-<<<<<<< HEAD
 .env.example/
-=======
->>>>>>> f86e8336
 
 # Spyder project settings
 .spyderproject
